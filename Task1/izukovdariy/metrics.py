
import numpy as np

def binary_classification_metrics(prediction, ground_truth):
    '''
    Computes metrics for binary classification

    Arguments:
    prediction, np array of bool (num_samples) - model predictions
    ground_truth, np array of bool (num_samples) - true labels

    Returns:
    precision, recall, accuracy, f1 - classification metrics
    '''
    precision = 0
    recall = 0
    accuracy = 0
    f1 = 0
    
    tn = 0
    tp = 0
    fn = 0
    fp = 0
    for i, ground_truth_i in enumerate(ground_truth):
        if ground_truth_i == prediction[i] == True:
            tp += 1
        elif ground_truth_i == prediction[i] == False:
            tn += 1
        elif ground_truth_i == False and ground_truth_i != prediction[i]:
            fn += 1
        elif ground_truth_i == True and ground_truth_i != prediction[i]:
            fp += 1
        
    
    precision = tp / (tp + fp)
    recall = tp / (tp + fn)
    accuracy = (tp + tn) / (tp + tn + fp + fn)
    f1 = 2 * ((precision * recall) / (precision + recall))

    tp = np.logical_and(prediction, ground_truth).sum()
    tn = np.logical_and(np.logical_not(prediction),
                        np.logical_not(ground_truth)).sum()
    precision = tp/prediction.sum()
    recall = tp/ground_truth.sum()
    accuracy = (tp+tn)/prediction.size
    f1 = 2*precision*recall/(precision+recall)
    
    return precision, recall, f1, accuracy


def multiclass_accuracy(prediction, ground_truth):
    '''
    Computes metrics for multiclass classification

    Arguments:
    prediction, np array of int (num_samples) - model predictions
    ground_truth, np array of int (num_samples) - true labels

    Returns:
    accuracy - ratio of accurate predictions to total samples
    '''
<<<<<<< HEAD
    
    return np.sum(prediction == ground_truth)/ground_truth.size
=======
    TP=0
    for i, ground_truth_i in enumerate(ground_truth):
        if ground_truth_i == prediction[i]:
            TP+=1
    # TODO: Implement computing accuracy
    return TP/len(ground_truth)
>>>>>>> 45dbba50
<|MERGE_RESOLUTION|>--- conflicted
+++ resolved
@@ -58,15 +58,5 @@
 
     Returns:
     accuracy - ratio of accurate predictions to total samples
-    '''
-<<<<<<< HEAD
-    
+    '''    
     return np.sum(prediction == ground_truth)/ground_truth.size
-=======
-    TP=0
-    for i, ground_truth_i in enumerate(ground_truth):
-        if ground_truth_i == prediction[i]:
-            TP+=1
-    # TODO: Implement computing accuracy
-    return TP/len(ground_truth)
->>>>>>> 45dbba50
